--- conflicted
+++ resolved
@@ -157,15 +157,13 @@
                 Signature::new(&[ValueType::I32; 1][..], Some(ValueType::I32)),
                 FunctionIndex::GetCallerIndex.into(),
             ),
-<<<<<<< HEAD
+            "get_blocktime" => FuncInstance::alloc_host(
+                Signature::new(&[ValueType::I32; 1][..], None),
+                FunctionIndex::GetBlocktimeIndex.into(),
+            ),
             "create_purse" => FuncInstance::alloc_host(
                 Signature::new(&[ValueType::I32; 2][..], Some(ValueType::I32)),
                 FunctionIndex::CreatePurseIndex.into(),
-=======
-            "get_blocktime" => FuncInstance::alloc_host(
-                Signature::new(&[ValueType::I32; 1][..], None),
-                FunctionIndex::GetBlocktimeIndex.into(),
->>>>>>> 0ec06b51
             ),
             "transfer_to_account" => FuncInstance::alloc_host(
                 Signature::new(&[ValueType::I32; 4][..], Some(ValueType::I32)),
