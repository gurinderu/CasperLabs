--- conflicted
+++ resolved
@@ -367,11 +367,8 @@
     use execution::{create_rng, vec_key_rights_to_map};
     use rand::RngCore;
     use rand_chacha::ChaChaRng;
-<<<<<<< HEAD
     use shared::newtypes::Blake2bHash;
-=======
     use shared::transform::Transform;
->>>>>>> 0cac2422
     use std::cell::RefCell;
     use std::collections::btree_map::BTreeMap;
     use std::collections::{HashMap, HashSet};
