import sbt._

object Dependencies {

  val osClassifier: String = Detector.detect(Seq("fedora")).osClassifier

  val circeVersion   = "0.10.0"
  val http4sVersion  = "0.19.0"
  val kamonVersion   = "1.1.3"
  val catsVersion    = "1.5.0"
  val catsMtlVersion = "0.4.0"

  // format: off
  val bitcoinjCore           = "org.bitcoinj"               % "bitcoinj-core"                   % "0.14.6"
  val bouncyCastle           = "org.bouncycastle"           % "bcprov-jdk15on"                  % "1.60"
  val catsCore               = "org.typelevel"              %% "cats-core"                      % catsVersion
  val catsLawsTest           = "org.typelevel"              %% "cats-laws"                      % catsVersion % "test"
  val catsLawsTestkitTest    = "org.typelevel"              %% "cats-testkit"                   % catsVersion % "test"
  val catsEffect             = "org.typelevel"              %% "cats-effect"                    % "1.1.0"
  val catsEffectLaws         = "org.typelevel"              %% "cats-effect-laws"               % "1.1.0" % "test"
  val catsMtl                = "org.typelevel"              %% "cats-mtl-core"                  % catsMtlVersion
  val catsMtlLawsTest        = "org.typelevel"              %% "cats-mtl-laws"                  % catsMtlVersion % "test"
  val circeCore              = "io.circe"                   %% "circe-core"                     % circeVersion
  val circeGeneric           = "io.circe"                   %% "circe-generic"                  % circeVersion
  val circeGenericExtras     = "io.circe"                   %% "circe-generic-extras"           % circeVersion
  val circeLiteral           = "io.circe"                   %% "circe-literal"                  % circeVersion
  val circeParser            = "io.circe"                   %% "circe-parser"                   % circeVersion
  val guava                  = "com.google.guava"           % "guava"                           % "24.1.1-jre"
  val hasher                 = "com.roundeights"            %% "hasher"                         % "1.2.0"
  val http4sBlazeClient      = "org.http4s"                 %% "http4s-blaze-client"            % http4sVersion
  val http4sBlazeServer      = "org.http4s"                 %% "http4s-blaze-server"            % http4sVersion
  val http4sCirce            = "org.http4s"                 %% "http4s-circe"                   % http4sVersion
  val http4sDSL              = "org.http4s"                 %% "http4s-dsl"                     % http4sVersion
  val jaxb                   = "javax.xml.bind"             % "jaxb-api"                        % "2.3.1"
  val jline                  = ("org.scala-lang"            % "jline"                           % "2.10.7")
    .exclude("org.fusesource.jansi", "jansi")
  // see https://jitpack.io/#rchain/kalium
  val kalium                 = "com.github.rchain"          % "kalium"                          % "0.8.1"
  val kamonCore              = "io.kamon"                   %% "kamon-core"                     % kamonVersion
  val kamonSystemMetrics     = "io.kamon"                   %% "kamon-system-metrics"           % "1.0.0"
  val kamonPrometheus        = "io.kamon"                   %% "kamon-prometheus"               % "1.1.1"
  val kamonInfluxDb          = "io.kamon"                   %% "kamon-influxdb"                 % "1.0.2"
  val kamonZipkin            = "io.kamon"                   %% "kamon-zipkin"                   % "1.0.0"
  val lightningj             = ("org.lightningj"             % "lightningj"                     % "0.5.0-Beta-rc2")
    .intransitive() //we only use the lib for one util class (org.lightningj.util.ZBase32) that has no dependencies
  val lmdbjava               = "org.lmdbjava"               % "lmdbjava"                        % "0.6.1"
  val logbackClassic         = "ch.qos.logback"             % "logback-classic"                 % "1.2.3"
  val janino                 = "org.codehaus.janino"        % "janino"                          % "3.0.12"
  val lz4                    = "org.lz4"                    % "lz4-java"                        % "1.5.0"
  val monix                  = "io.monix"                   %% "monix"                          % "3.0.0-RC2"
  val scalaLogging           = "com.typesafe.scala-logging" %% "scala-logging"                  % "3.9.0"
  val scalaUri               = "io.lemonlabs"               %% "scala-uri"                      % "1.1.5"
<<<<<<< HEAD
  val scalacheck             = "org.scalacheck"             %% "scalacheck"                     % "1.13.5" % "test"
  val scalacheckNoTest       = "org.scalacheck"             %% "scalacheck"                     % "1.13.5"
  val scalacheckShapeless    = "com.github.alexarchambault" %% "scalacheck-shapeless_1.13"      % "1.1.8" % "test"
=======
  val scalacheck             = "org.scalacheck"             %% "scalacheck"                     % "1.14.0" % "test"
  val scalacheckNoTest       = "org.scalacheck"             %% "scalacheck"                     % "1.14.0"
>>>>>>> 7c39abb5
  val graphvizJava           = "guru.nidi"                  %  "graphviz-java"                  % "0.8.3"
  val scalactic              = "org.scalactic"              %% "scalactic"                      % "3.0.5" % "test"
  val scalapbCompiler        = "com.thesamet.scalapb"       %% "compilerplugin"                 % scalapb.compiler.Version.scalapbVersion
  val scalapbRuntime         = "com.thesamet.scalapb"       %% "scalapb-runtime"                % scalapb.compiler.Version.scalapbVersion % "protobuf"
  val scalapbRuntimeLib      = "com.thesamet.scalapb"       %% "scalapb-runtime"                % scalapb.compiler.Version.scalapbVersion
  val scalapbRuntimegGrpc    = "com.thesamet.scalapb"       %% "scalapb-runtime-grpc"           % scalapb.compiler.Version.scalapbVersion
  val grpcNetty              = "io.grpc"                    % "grpc-netty"                      % scalapb.compiler.Version.grpcJavaVersion
  val nettyAll               = "io.netty"                   % "netty-all"                       % "4.1.22.Final"
  val nettyTransNativeEpoll  = "io.netty"                   % "netty-transport-native-epoll"    % "4.1.22.Final" classifier "linux-x86_64"
  val nettyTransNativeKqueue = "io.netty"                   % "netty-transport-native-kqueue"   % "4.1.22.Final" classifier "osx-x86_64"
  val nettyBoringSsl         = "io.netty"                   % "netty-tcnative-boringssl-static" % "2.0.8.Final"
  val nettyTcnative          = "io.netty"                   % "netty-tcnative"                  % "2.0.8.Final" classifier osClassifier
  val nettyTcnativeLinux     = "io.netty"                   % "netty-tcnative"                  % "2.0.8.Final" classifier "linux-x86_64"
  val nettyTcnativeFedora    = "io.netty"                   % "netty-tcnative"                  % "2.0.8.Final" classifier "linux-x86_64-fedora"
  val scalatest              = "org.scalatest"              %% "scalatest"                      % "3.0.5" % "test"
  val scallop                = "org.rogach"                 %% "scallop"                        % "3.1.4"
  val scodecCore             = "org.scodec"                 %% "scodec-core"                    % "1.10.3"
  val scodecCats             = "org.scodec"                 %% "scodec-cats"                    % "0.8.0"
  val scodecBits             = "org.scodec"                 %% "scodec-bits"                    % "1.1.7"
  val shapeless              = "com.chuusai"                %% "shapeless"                      % "2.3.3"
  val magnolia               = "com.propensive"             %% "magnolia"                       % "0.10.0"
  val weupnp                 = "org.bitlet"                 % "weupnp"                          % "0.1.4"
  // see https://jitpack.io/#rchain/secp256k1-java
  val secp256k1Java          = "com.github.rchain"          % "secp256k1-java"                  % "0.1"
  val tomlScala              = "tech.sparse"                %% "toml-scala"                     % "0.1.1"
  // format: on

  val overrides = Seq(
    catsCore,
    catsEffect,
    catsLawsTest,
    shapeless,
    guava,
    scodecBits,
    scalacheckNoTest,
    //overrides for transitive dependencies (we don't use them directly, hence no val-s)
    "org.typelevel"            %% "machinist"              % "0.6.5",
    "com.lihaoyi"              %% "sourcecode"             % "0.1.4",
    "org.scala-lang.modules"   %% "scala-xml"              % "1.1.0",
    "com.google.code.findbugs" % "jsr305"                  % "3.0.2",
    "com.google.errorprone"    % "error_prone_annotations" % "2.1.2",
    "com.github.jnr"           % "jnr-ffi"                 % "2.1.7"
  )

  private val kindProjector = compilerPlugin("org.spire-math" %% "kind-projector" % "0.9.8")
  private val macroParadise = compilerPlugin(
    "org.scalamacros" % "paradise" % "2.1.0" cross CrossVersion.full)

  private val testing = Seq(scalactic, scalatest, scalacheck)

  private val logging = Seq(scalaLogging, logbackClassic, janino)

  private val circeDependencies: Seq[ModuleID] =
    Seq(circeCore, circeGeneric, circeGenericExtras, circeParser, circeLiteral)

  private val http4sDependencies: Seq[ModuleID] =
    Seq(http4sDSL, http4sBlazeServer, http4sBlazeClient, http4sCirce)

  val protobufDependencies: Seq[ModuleID] =
    Seq(scalapbRuntime)

  val protobufLibDependencies: Seq[ModuleID] =
    Seq(scalapbRuntimeLib)

  val kamonDependencies: Seq[ModuleID] =
    Seq(kamonCore, kamonSystemMetrics, kamonPrometheus, kamonZipkin, kamonInfluxDb)

  val apiServerDependencies: Seq[ModuleID] =
    http4sDependencies ++ circeDependencies

  val commonDependencies: Seq[ModuleID] =
    logging ++ testing :+ kindProjector :+ macroParadise
}<|MERGE_RESOLUTION|>--- conflicted
+++ resolved
@@ -50,14 +50,9 @@
   val monix                  = "io.monix"                   %% "monix"                          % "3.0.0-RC2"
   val scalaLogging           = "com.typesafe.scala-logging" %% "scala-logging"                  % "3.9.0"
   val scalaUri               = "io.lemonlabs"               %% "scala-uri"                      % "1.1.5"
-<<<<<<< HEAD
   val scalacheck             = "org.scalacheck"             %% "scalacheck"                     % "1.13.5" % "test"
   val scalacheckNoTest       = "org.scalacheck"             %% "scalacheck"                     % "1.13.5"
   val scalacheckShapeless    = "com.github.alexarchambault" %% "scalacheck-shapeless_1.13"      % "1.1.8" % "test"
-=======
-  val scalacheck             = "org.scalacheck"             %% "scalacheck"                     % "1.14.0" % "test"
-  val scalacheckNoTest       = "org.scalacheck"             %% "scalacheck"                     % "1.14.0"
->>>>>>> 7c39abb5
   val graphvizJava           = "guru.nidi"                  %  "graphviz-java"                  % "0.8.3"
   val scalactic              = "org.scalactic"              %% "scalactic"                      % "3.0.5" % "test"
   val scalapbCompiler        = "com.thesamet.scalapb"       %% "compilerplugin"                 % scalapb.compiler.Version.scalapbVersion
@@ -106,7 +101,7 @@
   private val macroParadise = compilerPlugin(
     "org.scalamacros" % "paradise" % "2.1.0" cross CrossVersion.full)
 
-  private val testing = Seq(scalactic, scalatest, scalacheck)
+  private val testing = Seq(scalactic, scalatest, scalacheck, scalacheckShapeless)
 
   private val logging = Seq(scalaLogging, logbackClassic, janino)
 
