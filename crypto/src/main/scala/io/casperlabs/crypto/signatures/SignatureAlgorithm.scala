--- conflicted
+++ resolved
@@ -259,12 +259,7 @@
               }
           }
       } catch {
-<<<<<<< HEAD
-        case NonFatal(_) =>
-          None
-=======
         case NonFatal(_) => None
->>>>>>> 0bf09e91
       }
 
     /**
@@ -299,12 +294,7 @@
             )
           }
       } catch {
-<<<<<<< HEAD
-        case NonFatal(_) =>
-          None
-=======
         case NonFatal(_) => None
->>>>>>> 0bf09e91
       }
 
     override def newKeyPair: (PrivateKey, PublicKey) = {
